//go:build !aix && !darwin && !dragonfly && !freebsd && !linux && !netbsd && !openbsd
// +build !aix,!darwin,!dragonfly,!freebsd,!linux,!netbsd,!openbsd

package dns

import "net"

const supportsReusePort = false

func listenTCP(network, addr string, reuseport, reuseaddr bool) (net.Listener, error) {
	if reuseport || reuseaddr {
		// TODO(tmthrgd): return an error?
	}

	return net.Listen(network, addr)
}

<<<<<<< HEAD
=======
const supportsReuseAddr = false

>>>>>>> 870b1c1f
func listenUDP(network, addr string, reuseport, reuseaddr bool) (net.PacketConn, error) {
	if reuseport || reuseaddr {
		// TODO(tmthrgd): return an error?
	}

	return net.ListenPacket(network, addr)
}<|MERGE_RESOLUTION|>--- conflicted
+++ resolved
@@ -15,11 +15,8 @@
 	return net.Listen(network, addr)
 }
 
-<<<<<<< HEAD
-=======
 const supportsReuseAddr = false
 
->>>>>>> 870b1c1f
 func listenUDP(network, addr string, reuseport, reuseaddr bool) (net.PacketConn, error) {
 	if reuseport || reuseaddr {
 		// TODO(tmthrgd): return an error?
